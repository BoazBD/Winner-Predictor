import datetime
import hashlib
import logging
import os

import awswrangler as wr
import boto3
import pandas as pd
import pytz
import requests

from Bet import Bet

ENV = os.environ.get("ENV", "local")

RECORDING_BETS = [
    "הימור יתרון - תוצאת סיום (ללא הארכות)",  # Soccer
    "‮1X2‬ - תוצאת סיום (ללא הארכות)",  # Soccer
    "הימור יתרון - ללא הארכות",  # Basketball
    "הימור יתרון - כולל הארכות אם יהיו",  # Football
    "מחצית/סיום - ללא הארכות",  # Football
    "המנצח/ת - משחק",  # Tennis
]
SID_MAP = {
    240: "Soccer",
    227: "Basketball",
    1100: "Handball",
    1: "Football",
    239: "Tennis",
    226: "Baseball",
}
API_URL = "https://api.winner.co.il/v2/publicapi/GetCMobileLine"

logging.basicConfig(level=logging.INFO)
logger = logging.getLogger()


def clean_team_name(team_name):
    """
    This function cleans a team name by removing any parentheses and numbers at the end.
    """
    # Find the last index of an opening parenthesis
    opening_bracket_index = team_name.rfind("(")
    # If an opening parenthesis is found, remove everything after it (including the parenthesis)
    if opening_bracket_index != -1:
        return team_name[:opening_bracket_index].strip()
    else:
        return team_name


def create_hash(type, date, league, team1, team2):
    data_to_hash = f"{type}_{date}_{league}_{team1}_{team2}"
    return hashlib.sha1(data_to_hash.encode()).hexdigest()[:8]


def generate_id(row):
    first_team = clean_team_name(row["option1"])
    second_team = (
        clean_team_name(row["option3"])
        if row["option3"] is not None
        else clean_team_name(row["option2"])
    )

    return create_hash(
<<<<<<< HEAD
        row["type"], row["date_parsed"], row["league"], first_team, second_team
=======
        row["type"], row["event_date"], row["league"], row["option1"], second_team
>>>>>>> af2d82b0
    )


def remove_bidirectional_control_chars(s: str) -> str:
    """Remove bidirectional control characters from a string."""
    bidi_chars = [
        "\u202a",
        "\u202b",
        "\u202c",
        "\u202d",
        "\u202e",
        "\u2066",
        "\u2067",
        "\u2068",
        "\u2069",
    ]
    return "".join(c for c in s if c not in bidi_chars)


def fetch_data(url: str) -> dict:
    """Fetch data from the API."""
    response = requests.get(url)
    if response.status_code == 200:
        return response.json()
    else:
        logger.error("Failed to fetch data from the API.")
        raise Exception("Failed to fetch data from the API")


def process_data(data: dict) -> pd.DataFrame:
    """Process API data and return a list of bets."""
    markets = data["markets"]
    bet_list = []
    for market in markets:
        if market["mp"] in RECORDING_BETS:
            bet_list.append(create_bet(market))
    if not bet_list:
        logger.error("No data processed.")
    return pd.DataFrame([bet.__dict__ for bet in bet_list])


def create_bet(market: dict) -> Bet:
    """Create a Bet object from market data."""

    bet_type = SID_MAP.get(market["sId"], "unknown")
    if bet_type == "unknown":
        logger.error(f"Unknown sport_id: {market['sId']}")
    event_date = datetime.datetime.strptime(str(market["e_date"]), "%y%m%d").date()
    time = str(market["m_hour"])[:2] + ":" + str(market["m_hour"])[2:]
    event = market["mp"]
    league = market["league"]
    option1 = remove_bidirectional_control_chars(market["outcomes"][0]["desc"])
    ratio1 = market["outcomes"][0]["price"]
    option2 = remove_bidirectional_control_chars(market["outcomes"][1]["desc"])
    ratio2 = market["outcomes"][1]["price"]
    option3 = ratio3 = None
    if len(market["outcomes"]) == 3:
        option3 = remove_bidirectional_control_chars(market["outcomes"][2]["desc"])
        ratio3 = market["outcomes"][2]["price"]
    return Bet(
        bet_type,
        event_date,
        time,
        league,
        event,
        option1,
        ratio1,
        option2,
        ratio2,
        option3,
        ratio3,
    )


def save_to_s3(df, path, database, table, partition_cols):
    """Save dataframe to S3."""
    try:
        boto3.setup_default_session(region_name="il-central-1")
        wr.s3.to_parquet(
            df,
            path=path,
            dataset=True,
            database=database,
            table=table,
            partition_cols=partition_cols,
            mode="append",
        )
    except Exception as e:
        logger.error(f"Failed to save to S3: {e}")
        raise Exception("Failed to save to S3")


def main(event, context):
    print("enviroment: ", ENV)
    data = fetch_data(API_URL)
    try:
        bet_df = process_data(data)
    except Exception as e:
        logger.error(f"Failed to process data: {e}")
        raise Exception("Failed to process data")

    israel_timezone = pytz.timezone("Israel")
    current_time = datetime.datetime.now(israel_timezone)
    cur_date = current_time.strftime("%Y-%m-%d")
    cur_time = current_time.strftime("%H:%M:%S")
    run_time = f"{cur_date} {cur_time}"
    bet_df["date_parsed"] = cur_date
    bet_df["run_time"] = run_time
    bet_df["id"] = bet_df.apply(generate_id, axis=1)
    if ENV == "local":
        bet_df.to_csv("bets.csv", index=False)
    else:
        save_to_s3(
            bet_df,
            "s3://boaz-winner-api/bets",
            "winner-db",
            "api-odds",
            ["date_parsed", "type"],
        )
    rows_processed = bet_df.shape[0]
    logger.info(f"Successfully wrote {rows_processed} rows.")
    if rows_processed == 0:
        raise Exception("No data processed.")
    response = {
        "statusCode": 200,
        "body": f"Successfully scraped {rows_processed} rows.",
    }
    return response


if __name__ == "__main__":
    main(None, None)<|MERGE_RESOLUTION|>--- conflicted
+++ resolved
@@ -62,11 +62,8 @@
     )
 
     return create_hash(
-<<<<<<< HEAD
         row["type"], row["date_parsed"], row["league"], first_team, second_team
-=======
-        row["type"], row["event_date"], row["league"], row["option1"], second_team
->>>>>>> af2d82b0
+      ]
     )
 
 
